--- conflicted
+++ resolved
@@ -192,19 +192,6 @@
                 mv.visitVarInsn(Opcodes.ASTORE, i);
             }
 
-<<<<<<< HEAD
-            // Pre-initialize additional slots that might be allocated by localSetup or other mechanisms
-            // This prevents VerifyErrors when slots are accessed before explicit initialization
-            // We initialize slots from env.length up to the current variable index + buffer
-            // The symbol table tracks how many slots were allocated during parsing
-            int currentVarIndex = ctx.symbolTable.getCurrentLocalVariableIndex();
-            // Add a buffer of 201 slots to include slot 200 reserved for control flow handling
-            // This is especially important for complex subroutines like those in Pod::Simple
-            int maxPreInitSlots = Math.max(Math.max(currentVarIndex, env.length) + 50, 201);
-            ctx.logDebug("Pre-initializing slots from " + env.length + " to " + maxPreInitSlots + 
-                        " (currentVarIndex=" + currentVarIndex + ")");
-            for (int i = env.length; i < maxPreInitSlots; i++) {
-=======
             // IMPORTANT (JVM verifier): captured/lexical variables may live in *sparse* local slots,
             // because their indices come from the symbol table (pad) and can include gaps.
             //
@@ -234,7 +221,6 @@
             ast.accept(tempCountVisitor);
             int preInitTempLocalsCount = Math.max(8, tempCountVisitor.getMaxTempCount() + 4);  // Add buffer
             for (int i = preInitTempLocalsStart; i < preInitTempLocalsStart + preInitTempLocalsCount; i++) {
->>>>>>> 16d2ec78
                 mv.visitInsn(Opcodes.ACONST_NULL);
                 mv.visitVarInsn(Opcodes.ASTORE, i);
             }
